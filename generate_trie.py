--- conflicted
+++ resolved
@@ -332,15 +332,9 @@
 
 		
 	# Build Trie.
-<<<<<<< HEAD
-	single_trie = Trie()
-	for word in tqdm(words):
-		single_trie.insert(word)
-=======
 	# single_trie = Trie()
 	# for word in words:
 	# 	single_trie.insert(word)
->>>>>>> 1696d365
 	
 	# Write Trie to file.
 	# trie_dict = serialize_trie_node(single_trie)
